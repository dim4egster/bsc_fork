--- conflicted
+++ resolved
@@ -62,23 +62,6 @@
 	utils.InitConfig(VmType, ConfigFile, Datadir, "ETH")
 
 	ethereum, err := eth.New(&eth.Config{
-<<<<<<< HEAD
-		Name:       ClientIdentifier,
-		Version:    Version,
-		KeyStore:   KeyStore,
-		DataDir:    Datadir,
-		LogFile:    LogFile,
-		LogLevel:   LogLevel,
-		LogFormat:  LogFormat,
-		Identifier: Identifier,
-		MaxPeers:   MaxPeer,
-		Port:       OutboundPort,
-		NATType:    PMPGateway,
-		PMPGateway: PMPGateway,
-		KeyRing:    KeyRing,
-		Shh:        SHH,
-		Dial:       Dial,
-=======
 		Name:      p2p.MakeName(ClientIdentifier, Version),
 		KeyStore:  KeyStore,
 		DataDir:   Datadir,
@@ -92,7 +75,6 @@
 		Dial:      Dial,
 		BootNodes: BootNodes,
 		NodeKey:   NodeKey,
->>>>>>> 32a9c0ca
 	})
 
 	if err != nil {
